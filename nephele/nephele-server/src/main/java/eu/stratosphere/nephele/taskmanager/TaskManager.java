--- conflicted
+++ resolved
@@ -267,22 +267,6 @@
 		this.checkpointManager = new CheckpointManager(this.byteBufferedChannelManager, tmpDirPath);
 
 		// Determine hardware description
-<<<<<<< HEAD
-		this.hardwareDescription = HardwareDescriptionFactory.extractFromSystem();
-		if (this.hardwareDescription == null) {
-			LOG.warn("Cannot determine hardware description");
-		}
-
-		// Initialize the memory manager
-		long memorySize = GlobalConfiguration.getInteger(ConfigConstants.MEMORY_MANAGER_AVAILABLE_MEMORY_SIZE_KEY, -1);
-
-		if (memorySize < 1) {
-			memorySize = ConfigConstants.DEFAULT_MEMORY_MANAGER_AVAILABLE_MEMORY;
-			LOG.warn("Memory manager size (" + ConfigConstants.MEMORY_MANAGER_AVAILABLE_MEMORY_SIZE_KEY +
-				") undefined for this task manager. Using default memory size of " +
-				ConfigConstants.DEFAULT_MEMORY_MANAGER_AVAILABLE_MEMORY + "MB.");
-
-=======
 		HardwareDescription hardware = HardwareDescriptionFactory.extractFromSystem();
 		if (hardware == null) {
 			LOG.warn("Cannot determine hardware description");
@@ -296,7 +280,6 @@
 			// manually configured memory size. override the value in the hardware config
 			hardware = HardwareDescriptionFactory.construct(hardware.getNumberOfCPUCores(),
 				hardware.getSizeOfPhysicalMemory(), memorySize * 1024L * 1024L);
->>>>>>> 3b219b1f
 		}
 		this.hardwareDescription = hardware;
 
@@ -304,12 +287,6 @@
 		LOG.info("Initializing memory manager with " + (hardware.getSizeOfFreeMemory() >>> 20) + " megabytes of memory");
 		this.memoryManager = new DefaultMemoryManager(hardware.getSizeOfFreeMemory());
 
-<<<<<<< HEAD
-		LOG.info("Initializing memory manager with " + memorySize + " megabytes of memory");
-		this.memoryManager = new DefaultMemoryManager(memorySize * 1024L * 1024L);
-
-=======
->>>>>>> 3b219b1f
 		// Initialize the I/O manager
 		this.ioManager = new IOManager(tmpDirPath);
 
