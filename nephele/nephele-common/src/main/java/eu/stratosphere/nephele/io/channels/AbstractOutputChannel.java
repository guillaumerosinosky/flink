/***********************************************************************************************************************
 *
 * Copyright (C) 2010 by the Stratosphere project (http://stratosphere.eu)
 *
 * Licensed under the Apache License, Version 2.0 (the "License"); you may not use this file except in compliance with
 * the License. You may obtain a copy of the License at
 *
 *     http://www.apache.org/licenses/LICENSE-2.0
 *
 * Unless required by applicable law or agreed to in writing, software distributed under the License is distributed on
 * an "AS IS" BASIS, WITHOUT WARRANTIES OR CONDITIONS OF ANY KIND, either express or implied. See the License for the
 * specific language governing permissions and limitations under the License.
 *
 **********************************************************************************************************************/

package eu.stratosphere.nephele.io.channels;

import java.io.DataInput;
import java.io.DataOutput;
import java.io.IOException;
import java.lang.reflect.Constructor;

import eu.stratosphere.nephele.configuration.GlobalConfiguration;
import eu.stratosphere.nephele.io.OutputGate;
import eu.stratosphere.nephele.io.compression.Compressor;
import eu.stratosphere.nephele.io.compression.CompressionException;
import eu.stratosphere.nephele.io.compression.CompressionLevel;
import eu.stratosphere.nephele.jobgraph.JobID;
import eu.stratosphere.nephele.types.Record;
import eu.stratosphere.nephele.util.StringUtils;

/**
 * OutputChannel is an abstract base class to all different kinds of concrete
 * output channels that can be used. Input channels are always parameterized to
 * a specific type that can be transported through the channel.
 * 
 * @author warneke
 * @param <T>
 *        The Type of the record that can be transported through the channel.
 */
public abstract class AbstractOutputChannel<T extends Record> extends AbstractChannel {

	private OutputGate<T> outputGate = null;

	/**
	 * Creates a new output channel object.
	 * 
	 * @param outputGate
	 *        the output gate this channel is connected to.
	 * @param channelIndex
	 *        the channel's index at the associated output gate
	 * @param channelID
	 *        the channel ID to assign to the new channel, <code>null</code> to generate a new ID
	 * @param compressionLevel
	 *        the level of compression to be used for this channel
	 */
	public AbstractOutputChannel(OutputGate<T> outputGate, int channelIndex, ChannelID channelID,
			CompressionLevel compressionLevel) {
		super(channelIndex, channelID, compressionLevel);
		this.outputGate = outputGate;
	}

	/**
	 * Returns the output gate this channel is connected to.
	 * 
	 * @return the output gate this channel is connected to
	 */
	public OutputGate<T> getOutputGate() {
		return this.outputGate;
	}

	/**
	 * Writes a record to the channel. The operation may block until the record
	 * is completely written to the channel.
	 * 
	 * @param record
	 *        the record to be written to the channel
	 * @throws IOException
	 *         thrown if an error occurred while transmitting the record
	 */
	public abstract void writeRecord(T record) throws IOException, InterruptedException;

	/**
	 * Requests the output channel to close. After calling this method no more records can be written
	 * to the channel. The channel is finally closed when all remaining data that may exist in internal buffers
	 * are written to the channel.
	 * 
<<<<<<< HEAD
	 * @throws IOException
	 *         thrown if an I/O error occurs while requesting the channel to close
	 * @throws InterruptedException
	 *         thrown if the thread is interrupted while requesting the channel to close
=======
	 * @throws InterruptedException
	 *         thrown if the thread is interrupted while requesting the close operation
	 * @throws IOException
	 *         thrown if an I/O error occurs while requesting the close operation
>>>>>>> 250ad2b9
	 */
	public abstract void requestClose() throws IOException, InterruptedException;

	@Override
	public void read(DataInput in) throws IOException {

		super.read(in);
	}

	@Override
	public void write(DataOutput out) throws IOException {

		super.write(out);
	}

	// TODO: See if type safety can be improved here
	@SuppressWarnings("unchecked")
	public Compressor getCompressor(int bufferSize) throws CompressionException {

		if (getCompressionLevel() == CompressionLevel.NO_COMPRESSION)
			throw new CompressionException("CompressionLevel is set to NO_COMPRESSION");

		String configurationKey = null;

		switch (this.getType()) {
		case FILE:
			configurationKey = "channel.file.compressor";
			break;
		case NETWORK:
			configurationKey = "channel.network.compressor";
			break;
		}

		if (configurationKey == null)
			throw new CompressionException("Cannot determine configuration key for the channel type " + this.getType());

		String className = GlobalConfiguration.getString(configurationKey, null);
		if (className == null)
			throw new CompressionException("Configuration does not contain an entry for key " + configurationKey);

		Class<? extends Compressor> compressionClass = null;

		try {
			compressionClass = (Class<? extends Compressor>) Class.forName(className);
		} catch (ClassNotFoundException e) {
			throw new CompressionException("Cannot find compressor class: " + StringUtils.stringifyException(e));
		}

		Constructor<? extends Compressor> constructor = null;

		try {
			constructor = compressionClass.getConstructor(int.class, CompressionLevel.class);
		} catch (SecurityException e) {
			throw new CompressionException(StringUtils.stringifyException(e));
		} catch (NoSuchMethodException e) {
			throw new CompressionException("Cannot find matching constructor for compression class: "
				+ StringUtils.stringifyException(e));
		}

		Compressor compressor = null;

		try {
			compressor = constructor.newInstance(bufferSize, getCompressionLevel());
		} catch (Exception e) {
			throw new CompressionException(StringUtils.stringifyException(e));
		}

		return compressor;
	}

	/**
	 * {@inheritDoc}
	 */
	@Override
	public boolean isInputChannel() {
		return false;
	}

	public abstract void flush() throws IOException, InterruptedException;

	/**
	 * {@inheritDoc}
	 */
	@Override
	public JobID getJobID() {
		return this.outputGate.getJobID();
	}

	/**
	 * This method is called by the processing framework to
	 * indicate the corresponding {@link OutputChannel} is currently
	 * exhausted and no more data can be written into the channel.
	 */
	public void channelCapacityExhausted() {
		// Forward call to output gate
		this.outputGate.channelCapacityExhausted(this.getChannelIndex());
	}

	/**
	 * Returns <code>true</code> if this channel is connected to an output gate which operates in broadcast mode,
	 * <code>false</code> otherwise.
	 * 
	 * @return <code>true</code> if the connected output gate operates in broadcase mode, <code>false</code> otherwise
	 */
	public boolean isBroadcastChannel() {

		return this.outputGate.isBroadcast();
	}
}<|MERGE_RESOLUTION|>--- conflicted
+++ resolved
@@ -85,17 +85,10 @@
 	 * to the channel. The channel is finally closed when all remaining data that may exist in internal buffers
 	 * are written to the channel.
 	 * 
-<<<<<<< HEAD
-	 * @throws IOException
-	 *         thrown if an I/O error occurs while requesting the channel to close
-	 * @throws InterruptedException
-	 *         thrown if the thread is interrupted while requesting the channel to close
-=======
 	 * @throws InterruptedException
 	 *         thrown if the thread is interrupted while requesting the close operation
 	 * @throws IOException
 	 *         thrown if an I/O error occurs while requesting the close operation
->>>>>>> 250ad2b9
 	 */
 	public abstract void requestClose() throws IOException, InterruptedException;
 
